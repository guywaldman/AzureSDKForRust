--- conflicted
+++ resolved
@@ -15,13 +15,8 @@
 edition       = "2018"
 
 [dependencies]
-<<<<<<< HEAD
-azure_sdk_core           = { path = "../azure_sdk_core", version = "0.35.0" }
-azure_sdk_storage_core   = { path = "../azure_sdk_storage_core", version = "0.35.0" }
-=======
-azure_sdk_core           = { path           = "../azure_sdk_core", version         = "0.36.0" }
-azure_sdk_storage_core   = { path           = "../azure_sdk_storage_core", version = "0.35.1" }
->>>>>>> d8716f27
+azure_sdk_core           = { path = "../azure_sdk_core", version = "0.36.0" }
+azure_sdk_storage_core   = { path = "../azure_sdk_storage_core", version = "0.35.1" }
 ring                     = "0.16"
 md5                      = "0.7"
 RustyXML                 = "0.1"
