--- conflicted
+++ resolved
@@ -36,12 +36,8 @@
 uuid                    = { version = "0.8", features = ["v4"] }
 smallvec                = { version = "1.0", features = ["serde"] }
 bytes                   = "0.5"
-<<<<<<< HEAD
 hyper-rustls            = "0.19"
 reqwest                 = { git = "https://github.com/seanmonstar/reqwest.git" }
-=======
-hyper-rustls            = { version        = "0.19.0-alpha.3" , features = [] }
->>>>>>> 7c99a20e
 
 [dev-dependencies]
 tokio-core              = "0.1"
